use bit_set::BitSet;
use chan;
use core::Index;
use core::Segment;
use core::SegmentComponent;
use core::SegmentId;
use core::SegmentMeta;
use core::SegmentReader;
use indexer::stamper::Stamper;
use datastruct::stacker::Heap;
use Error;
use Directory;
use fastfield::delete::write_delete_bitset;
use indexer::delete_queue::{DeleteCursor, DeleteQueue};
use futures::Canceled;
use futures::Future;
use indexer::doc_opstamp_mapping::DocToOpstampMapping;
use indexer::MergePolicy;
use indexer::operation::DeleteOperation;
use indexer::SegmentEntry;
use indexer::SegmentWriter;
use postings::DocSet;
use postings::SegmentPostingsOption;
use Result;
use schema::Document;
use schema::Schema;
use schema::Term;
use std::mem;
use std::mem::swap; 
use std::thread::JoinHandle;
use super::directory_lock::DirectoryLock;
use super::operation::AddOperation;
use super::segment_updater::SegmentUpdater;
use std::thread;

// Size of the margin for the heap. A segment is closed when the remaining memory
// in the heap goes below MARGIN_IN_BYTES.
pub const MARGIN_IN_BYTES: u32 = 10_000_000u32;

// We impose the memory per thread to be at least 30 MB.
pub const HEAP_SIZE_LIMIT: u32 = MARGIN_IN_BYTES * 3u32;

// Add document will block if the number of docs waiting in the queue to be indexed reaches PIPELINE_MAX_SIZE_IN_DOCS
const PIPELINE_MAX_SIZE_IN_DOCS: usize = 10_000;

type DocumentSender = chan::Sender<AddOperation>;
type DocumentReceiver = chan::Receiver<AddOperation>;

/// `IndexWriter` is the user entry-point to add document to an index.
///
/// It manages a small number of indexing thread, as well as a shared
/// indexing queue.
/// Each indexing thread builds its own independant `Segment`, via
/// a `SegmentWriter` object.
pub struct IndexWriter {
    
    // the lock is just used to bind the 
    // lifetime of the lock with that of the IndexWriter.
    _directory_lock: DirectoryLock, 
    
    index: Index,

    heap_size_in_bytes_per_thread: usize,

    workers_join_handle: Vec<JoinHandle<Result<()>>>,

    document_receiver: DocumentReceiver,
    document_sender: DocumentSender,

    segment_updater: SegmentUpdater,

    worker_id: usize,

    num_threads: usize,

    generation: usize,

    delete_queue: DeleteQueue,

    stamper: Stamper,
    committed_opstamp: u64,
}

// IndexWriter cannot be sent to another thread.
impl !Send for IndexWriter {}
impl !Sync for IndexWriter {}



/// Open a new index writer. Attempts to acquire a lockfile.
///
/// The lockfile should be deleted on drop, but it is possible
/// that due to a panic or other error, a stale lockfile will be
/// left in the index directory. If you are sure that no other
/// `IndexWriter` on the system is accessing the index directory,
/// it is safe to manually delete the lockfile.
///
/// num_threads specifies the number of indexing workers that
/// should work at the same time.
/// # Errors
/// If the lockfile already exists, returns `Error::FileAlreadyExists`.
/// # Panics
/// If the heap size per thread is too small, panics.
pub fn open_index_writer(
    index: &Index,
    num_threads: usize,
    heap_size_in_bytes_per_thread: usize) -> Result<IndexWriter> {

    if heap_size_in_bytes_per_thread <= HEAP_SIZE_LIMIT as usize {
        panic!(format!("The heap size per thread needs to be at least {}.",
                        HEAP_SIZE_LIMIT));
    }
    
    let directory_lock = try!(DirectoryLock::lock(index.directory().box_clone()));
    
    let (document_sender, document_receiver): (DocumentSender, DocumentReceiver) =
        chan::sync(PIPELINE_MAX_SIZE_IN_DOCS);


    let delete_queue = DeleteQueue::new();
    
    let stamper = Stamper::new(index.opstamp());

    let segment_updater = SegmentUpdater::new(index.clone(), 
                                              stamper.clone(),
                                              delete_queue.cursor())?;
    
    let mut index_writer = IndexWriter {
        
        _directory_lock: directory_lock,
        
        heap_size_in_bytes_per_thread: heap_size_in_bytes_per_thread,
        index: index.clone(),

        document_receiver: document_receiver,
        document_sender: document_sender,

        segment_updater: segment_updater,

        workers_join_handle: vec!(),
        num_threads: num_threads,

        delete_queue: delete_queue,

        committed_opstamp: index.opstamp(),
        stamper: stamper,

        generation: 0,

        worker_id: 0,
    };
    try!(index_writer.start_workers());
    Ok(index_writer)
}



pub fn compute_deleted_bitset(
    delete_bitset: &mut BitSet,
    segment_reader: &SegmentReader,
    delete_cursor: &mut DeleteCursor,
    doc_opstamps: DocToOpstampMapping,
    target_opstamp: u64) -> Result<bool> {
    
    let mut might_have_changed = false;
    
    loop {
        if let Some(delete_op) = delete_cursor.peek() {
            if delete_op.opstamp > target_opstamp {
                break;
            }
            else {
                // A delete operation should only affect
                // document that were inserted after it.
                // 
                // Limit doc helps identify the first document
                // that may be affected by the delete operation.
                let limit_doc = doc_opstamps.compute_doc_limit(delete_op.opstamp);
                if let Some(mut docset) = segment_reader.read_postings(&delete_op.term, SegmentPostingsOption::NoFreq) {
                    while docset.advance() {
                        let deleted_doc = docset.doc();
                        if deleted_doc < limit_doc {
                            delete_bitset.insert(deleted_doc as usize);
                            might_have_changed = true;
                        }
                    }
                }
            }
        }
        else {
            break;
        }
        delete_cursor.advance();
    }
    Ok(might_have_changed)
}


// TODO put delete bitset in segment entry
// rather than DocToOpstamp.

// TODO skip delete operation before teh 
// last delete opstamp

/// Advance delete for the given segment up
/// to the target opstamp.
pub fn advance_deletes(
    mut segment: Segment,
    segment_entry: &mut SegmentEntry,
    target_opstamp: u64) -> Result<()> {

    {   
        if let Some(previous_opstamp) = segment_entry.meta().delete_opstamp() {
            // We are already up-to-date here.
            if target_opstamp == previous_opstamp {
                return Ok(());
            }
        }
        let segment_reader = SegmentReader::open(segment.clone())?;
        let max_doc = segment_reader.max_doc();
        
        let mut delete_bitset: BitSet =
            match segment_entry.reset_delete_bitset() {
                Some(previous_delete_bitset) => {
                    previous_delete_bitset
                },
                None => {
                    BitSet::with_capacity(max_doc as usize)
                }
            };
        
        let delete_cursor = segment_entry.delete_cursor();

        compute_deleted_bitset(
            &mut delete_bitset,
            &segment_reader,
            delete_cursor,
            DocToOpstampMapping::None,
            target_opstamp)?;
        
        for doc in 0u32..max_doc {
            if segment_reader.is_deleted(doc) {
                delete_bitset.insert(doc as usize);
            }
        }

        let num_deleted_docs = delete_bitset.len();
        segment.set_delete_meta(num_deleted_docs as u32, target_opstamp);
        let mut delete_file = segment.open_write(SegmentComponent::DELETE)?;
        write_delete_bitset(&delete_bitset, &mut delete_file)?;
    }
    segment_entry.set_meta(segment.meta().clone());

    Ok(())
}

fn index_documents(heap: &mut Heap,
                   segment: Segment,
                   schema: &Schema,
                   generation: usize,
                   document_iterator: &mut Iterator<Item=AddOperation>,
                   segment_updater: &mut SegmentUpdater,
                   mut delete_cursor: DeleteCursor)
                   -> Result<bool> {
    heap.clear();
    let segment_id = segment.id();
    let mut segment_writer = SegmentWriter::for_segment(heap, segment.clone(), &schema)?;
    for doc in document_iterator {
        try!(segment_writer.add_document(&doc, &schema));
        if segment_writer.is_buffer_full() {
            info!("Buffer limit reached, flushing segment with maxdoc={}.",
                  segment_writer.max_doc());
            break;
        }
    }
    let num_docs = segment_writer.max_doc();
    
    // this is ensured by the call to peek before starting
    // the worker thread.
    assert!(num_docs > 0);    

    let doc_opstamps: Vec<u64> = segment_writer.finalize()?;

    let mut segment_meta = SegmentMeta::new(segment_id);
    segment_meta.set_max_doc(num_docs);

<<<<<<< HEAD
    let last_docstamp: u64 = *(doc_opstamps.last().unwrap());
    
    let doc_to_opstamps = DocToOpstampMapping::from(doc_opstamps);
    let segment_reader = SegmentReader::open(segment)?;
    let mut deleted_bitset = BitSet::with_capacity(num_docs as usize);
    let may_have_deletes = compute_deleted_bitset(
        &mut deleted_bitset,
        &segment_reader,
        &mut delete_cursor,
        doc_to_opstamps,
        last_docstamp,
    )?;

    let segment_entry = SegmentEntry::new(
        segment_meta,
        delete_cursor,
        { if may_have_deletes { Some(deleted_bitset) }
          else { None } }
    );
    
    segment_updater
        .add_segment(generation, segment_entry)
        .wait()
        .map_err(|_| Error::ErrorInThread("Could not add segment.".to_string()))
=======
    let mut segment_entry = SegmentEntry::new(segment_meta);
    segment_entry.set_doc_to_opstamp(DocToOpstampMapping::from(doc_opstamps));

    Ok(segment_updater.add_segment(generation, segment_entry))
>>>>>>> 45806951

}   


impl IndexWriter {
    /// The index writer
    pub fn wait_merging_threads(mut self) -> Result<()> {
        
        // this will stop the indexing thread,
        // dropping the last reference to the segment_updater.
        drop(self.document_sender);
        
<<<<<<< HEAD
        let former_workers_handles = mem::replace(&mut self.workers_join_handle, vec!());
        for join_handle in former_workers_handles {
=======
        let mut v = Vec::new();
        mem::swap(&mut v, &mut self.workers_join_handle);

        debug!("wait {} merging threads START", v.len());
        for join_handle in v {
>>>>>>> 45806951
            try!(join_handle.join()
                .expect("Indexing Worker thread panicked")
                .map_err(|e| {
                    Error::ErrorInThread(format!("Error in indexing worker thread. {:?}", e))
                }));
        }
        drop(self.workers_join_handle);

        let result = self.segment_updater
            .wait_merging_thread()
            .map_err(|_| 
                Error::ErrorInThread("Failed to join merging thread.".to_string())
            );
        
        debug!("wait merging threads DONE");
        result
    }

    /// Spawns a new worker thread for indexing.
    /// The thread consumes documents from the pipeline.
    ///
    fn add_indexing_worker(&mut self) -> Result<()> {
        let schema = self.index.schema();
        let document_receiver_clone = self.document_receiver.clone();
        let mut segment_updater = self.segment_updater.clone();
        let mut heap = Heap::with_capacity(self.heap_size_in_bytes_per_thread);
        
        let generation = self.generation;
        
        let mut delete_cursor = self.delete_queue.cursor();

        let join_handle: JoinHandle<Result<()>> =
            thread::Builder::new()
            .name(format!("indexing thread {} for gen {}", self.worker_id, generation))
            .spawn(move || {
                
                loop {

                    let mut document_iterator = document_receiver_clone.clone()
                        .into_iter()
                        .peekable();
                    
                    // the peeking here is to avoid
                    // creating a new segment's files
                    // if no document are available.
                    //
                    // this is a valid guarantee as the 
                    // peeked document now belongs to
                    // our local iterator.
                    if let Some(operation) = document_iterator.peek() {
                        delete_cursor.skip_to(operation.opstamp);
                    }
                    else {
                        // No more documents.
                        // Happens when there is a commit, or if the `IndexWriter`
                        // was dropped.
                        return Ok(())
                    }
                    let segment = segment_updater.new_segment();
                    index_documents(&mut heap,
                                    segment,
                                    &schema,
                                    generation,
                                    &mut document_iterator,
                                    &mut segment_updater,
                                    delete_cursor.clone())?;
                    
                }
            })?;
        self.worker_id += 1;
        self.workers_join_handle.push(join_handle);
        Ok(())
    }

    /// Accessor to the merge policy.
    pub fn get_merge_policy(&self) -> Box<MergePolicy> {
        self.segment_updater.get_merge_policy()
    }

    /// Set the merge policy.
    pub fn set_merge_policy(&self, merge_policy: Box<MergePolicy>) {
        self.segment_updater.set_merge_policy(merge_policy);
    }
    
    fn start_workers(&mut self) -> Result<()> {
        for _ in 0..self.num_threads {
            try!(self.add_indexing_worker());
        }
        Ok(())
    }

    /// Merges a given list of segments
    pub fn merge(&mut self, segment_ids: &[SegmentId]) -> impl Future<Item=SegmentMeta, Error=Canceled> {
        self.segment_updater.start_merge(segment_ids)
    }

    /// Closes the current document channel send.
    /// and replace all the channels by new ones.
    ///
    /// The current workers will keep on indexing
    /// the pending document and stop
    /// when no documents are remaining.
    ///
    /// Returns the former segment_ready channel.
    fn recreate_document_channel(&mut self) -> DocumentReceiver {
        let (mut document_sender, mut document_receiver): (DocumentSender, DocumentReceiver) =
            chan::sync(PIPELINE_MAX_SIZE_IN_DOCS);
        swap(&mut self.document_sender, &mut document_sender);
        swap(&mut self.document_receiver, &mut document_receiver);
        document_receiver
    }

    /// Rollback to the last commit
    ///
    /// This cancels all of the update that
    /// happened before after the last commit.
    /// After calling rollback, the index is in the same
    /// state as it was after the last commit.
    ///
    /// The opstamp at the last commit is returned.
    pub fn rollback(mut self) -> Result<IndexWriter> {
        info!("Rolling back to opstamp {}", self.committed_opstamp);

        self.segment_updater.kill();

        // Drains the document receiver pipeline :
        // Workers don't need to index the pending documents.
        let receiver_clone = self.document_receiver.clone();
        let index = self.index.clone();
        let num_threads = self.num_threads;
        let heap_size_in_bytes_per_thread = self.heap_size_in_bytes_per_thread;
        drop(self);
        for _ in receiver_clone {}
        
        let index_writer = open_index_writer(
                &index,
                num_threads,
                heap_size_in_bytes_per_thread)?;
        
<<<<<<< HEAD
        Ok(index_writer)
=======
        rollback_future.map_err(|_|
            Error::ErrorInThread("Error while waiting for rollback.".to_string())
        )?;

        self.delete_queue.clear();

        // reset the opstamp
        self.uncommitted_opstamp = self.committed_opstamp;
        Ok(self.committed_opstamp)
>>>>>>> 45806951
    }


    /// Commits all of the pending changes
    ///
    /// A call to commit blocks.
    /// After it returns, all of the document that
    /// were added since the last commit are published
    /// and persisted.
    ///
    /// In case of a crash or an hardware failure (as
    /// long as the hard disk is spared), it will be possible
    /// to resume indexing from this point.
    ///
    /// Commit returns the `opstamp` of the last document
    /// that made it in the commit.
    ///
    pub fn commit(&mut self) -> Result<u64> {

        // here, because we join all of the worker threads,
        // all of the segment update for this commit have been
        // sent.
        //
        // No document belonging to the next generation have been
        // pushed too, because add_document can only happen
        // on this thread.

        // This will move uncommitted segments to the state of
        // committed segments.
        self.committed_opstamp = self.stamper.stamp();
        info!("committing {}", self.committed_opstamp);

        // this will drop the current document channel
        // and recreate a new one channels.
        self.recreate_document_channel();

        let mut former_workers_join_handle = Vec::new();
        swap(&mut former_workers_join_handle,
             &mut self.workers_join_handle);
        
        for worker_handle in former_workers_join_handle {
            let indexing_worker_result = try!(worker_handle.join()
                .map_err(|e| Error::ErrorInThread(format!("{:?}", e))));
            try!(indexing_worker_result);
            // add a new worker for the next generation.
            try!(self.add_indexing_worker());
        }

        

        // wait for the segment update thread to have processed the info
        self.segment_updater
            .commit(self.committed_opstamp)?;
        
        Ok(self.committed_opstamp)
    }    

    /// Delete all documents containing a given term.
    ///
    /// Delete operation only affects documents that
    /// were added in previous commits, and documents
    /// that were added previously in the same commit.
    ///
    /// Like adds, the deletion itself will be visible 
    /// only after calling `commit()`.
    pub fn delete_term(&mut self, term: Term) -> u64 {
        let opstamp = self.stamper.stamp();
        let delete_operation = DeleteOperation {
            opstamp: opstamp,
            term: term,
        };
        self.delete_queue.push(delete_operation);
        opstamp
    }

    /// Returns the opstamp of the last successful commit.
    /// 
    /// This is, for instance, the opstamp the index will
    /// rollback to if there is a failure like a power surge.
    ///
    /// This is also the opstamp of the commit that is currently
    /// available for searchers.
    pub fn commit_opstamp(&self) -> u64 {
        self.committed_opstamp
    }

    /// Adds a document.
    ///
    /// If the indexing pipeline is full, this call may block.
    ///
    /// The opstamp is an increasing `u64` that can
    /// be used by the client to align commits with its own
    /// document queue.
    ///
    /// Currently it represents the number of documents that
    /// have been added since the creation of the index.
    pub fn add_document(&mut self, document: Document) -> u64 {
        let opstamp = self.stamper.stamp();
        let add_operation = AddOperation {
            opstamp: opstamp,
            document: document,
        };
        self.document_sender.send(add_operation);
        opstamp
    }
}




#[cfg(test)]
mod tests {

    use indexer::NoMergePolicy;
    use schema::{self, Document};
    use Index;
    use Term;
    use Error;
    use env_logger;

    #[test]
    fn test_lockfile_stops_duplicates() {
        let schema_builder = schema::SchemaBuilder::default();
        let index = Index::create_in_ram(schema_builder.build());
        let _index_writer = index.writer(40_000_000).unwrap();
        match index.writer(40_000_000) {
            Err(Error::FileAlreadyExists(_)) => {}
            _ => panic!("Expected FileAlreadyExists error"),
        }
    }
    
    #[test]
    fn test_set_merge_policy() {
        let schema_builder = schema::SchemaBuilder::default();
        let index = Index::create_in_ram(schema_builder.build());
        let index_writer = index.writer(40_000_000).unwrap();
        assert_eq!(format!("{:?}", index_writer.get_merge_policy()), "LogMergePolicy { min_merge_size: 8, min_layer_size: 10000, level_log_size: 0.75 }");
        let merge_policy = box NoMergePolicy::default();
        index_writer.set_merge_policy(merge_policy);
        assert_eq!(format!("{:?}", index_writer.get_merge_policy()), "NoMergePolicy");
    }

    #[test]
    fn test_lockfile_released_on_drop() {
        let schema_builder = schema::SchemaBuilder::default();
        let index = Index::create_in_ram(schema_builder.build());
        {
            let _index_writer = index.writer(40_000_000).unwrap();
            // the lock should be released when the 
            // index_writer leaves the scope.
        }
        let _index_writer_two = index.writer(40_000_000).unwrap();
    }
    
    #[test]
    fn test_commit_and_rollback() {
        let mut schema_builder = schema::SchemaBuilder::default();
        let text_field = schema_builder.add_text_field("text", schema::TEXT);
        let index = Index::create_in_ram(schema_builder.build());

        let num_docs_containing = |s: &str| {
            let searcher = index.searcher();
            let term_a = Term::from_field_text(text_field, s);
            searcher.doc_freq(&term_a)
        };

        {
            // writing the segment
            let mut index_writer = index.writer_with_num_threads(3, 40_000_000).unwrap();
            {
                let mut doc = Document::default();
                doc.add_text(text_field, "a");
                index_writer.add_document(doc);
            }

            index_writer = index_writer.rollback().unwrap();
            
            assert_eq!(index_writer.commit_opstamp(), 0u64);
            assert_eq!(num_docs_containing("a"), 0);

            {
                let mut doc = Document::default();
                doc.add_text(text_field, "b");
                index_writer.add_document(doc);
            }
            {
                let mut doc = Document::default();
                doc.add_text(text_field, "c");
                index_writer.add_document(doc);
            }
            assert_eq!(index_writer.commit().unwrap(), 2u64);
            index.load_searchers().unwrap();
            assert_eq!(num_docs_containing("a"), 0);
            assert_eq!(num_docs_containing("b"), 1);
            assert_eq!(num_docs_containing("c"), 1);
        }
        index.load_searchers().unwrap();
        index.searcher();
    }

    #[test]
    fn test_with_merges() {
        let _ = env_logger::init();
        let mut schema_builder = schema::SchemaBuilder::default();
        let text_field = schema_builder.add_text_field("text", schema::TEXT);
        let index = Index::create_in_ram(schema_builder.build());
        let num_docs_containing = |s: &str| {
            let searcher = index.searcher();
            let term_a = Term::from_field_text(text_field, s);
            searcher.doc_freq(&term_a)
        };
        {
            // writing the segment
            let mut index_writer = index.writer_with_num_threads(4, 4 * 30_000_000).unwrap();
            // create 10 segments with 100 tiny docs
            for _doc in 0..100 {
                let mut doc = Document::default();
                doc.add_text(text_field, "a");
                index_writer.add_document(doc);
            }
            index_writer.commit().expect("commit failed");
            for _doc in 0..100 {
                let mut doc = Document::default();
                doc.add_text(text_field, "a");
                index_writer.add_document(doc);
            }
            // this should create 8 segments and trigger a merge.
            index_writer.commit().expect("commit failed");
            index_writer.wait_merging_threads().expect("waiting merging thread failed");
            index.load_searchers().unwrap();
            
            assert_eq!(num_docs_containing("a"), 200);
            assert_eq!(index.searchable_segments().unwrap().len(), 1);
        }
    }


}<|MERGE_RESOLUTION|>--- conflicted
+++ resolved
@@ -284,7 +284,6 @@
     let mut segment_meta = SegmentMeta::new(segment_id);
     segment_meta.set_max_doc(num_docs);
 
-<<<<<<< HEAD
     let last_docstamp: u64 = *(doc_opstamps.last().unwrap());
     
     let doc_to_opstamps = DocToOpstampMapping::from(doc_opstamps);
@@ -305,17 +304,11 @@
           else { None } }
     );
     
-    segment_updater
+    Ok(
+        segment_updater
         .add_segment(generation, segment_entry)
-        .wait()
-        .map_err(|_| Error::ErrorInThread("Could not add segment.".to_string()))
-=======
-    let mut segment_entry = SegmentEntry::new(segment_meta);
-    segment_entry.set_doc_to_opstamp(DocToOpstampMapping::from(doc_opstamps));
-
-    Ok(segment_updater.add_segment(generation, segment_entry))
->>>>>>> 45806951
-
+    )
+        
 }   
 
 
@@ -327,16 +320,10 @@
         // dropping the last reference to the segment_updater.
         drop(self.document_sender);
         
-<<<<<<< HEAD
+
         let former_workers_handles = mem::replace(&mut self.workers_join_handle, vec!());
+        debug!("wait {} merging threads START", former_workers_handles.len());
         for join_handle in former_workers_handles {
-=======
-        let mut v = Vec::new();
-        mem::swap(&mut v, &mut self.workers_join_handle);
-
-        debug!("wait {} merging threads START", v.len());
-        for join_handle in v {
->>>>>>> 45806951
             try!(join_handle.join()
                 .expect("Indexing Worker thread panicked")
                 .map_err(|e| {
@@ -476,19 +463,8 @@
                 num_threads,
                 heap_size_in_bytes_per_thread)?;
         
-<<<<<<< HEAD
         Ok(index_writer)
-=======
-        rollback_future.map_err(|_|
-            Error::ErrorInThread("Error while waiting for rollback.".to_string())
-        )?;
-
-        self.delete_queue.clear();
-
-        // reset the opstamp
-        self.uncommitted_opstamp = self.committed_opstamp;
-        Ok(self.committed_opstamp)
->>>>>>> 45806951
+
     }
 
 
