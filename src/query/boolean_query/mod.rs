--- conflicted
+++ resolved
@@ -19,10 +19,7 @@
     use query::QueryParser;
     use query::RequiredOptionalScorer;
     use query::score_combiner::SumWithCoordsCombiner;
-<<<<<<< HEAD
     use query::term_query::TermScorerNoDeletes;
-=======
->>>>>>> 234a9024
 
     fn aux_test_helper() -> (Index, Field) {
         let mut schema_builder = SchemaBuilder::default();
